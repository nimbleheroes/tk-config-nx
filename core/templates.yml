# This file is one of the central points in the Shotgun Pipeline Toolkit configuration and
# a counterpart to the folder configuration structure.
#
# The folder structure underneath the project folder is used to create folders on disk -
# templates.yml (this file) refers to those folders. Therefore, the two files need to be
# in sync. This file contains an overview of all locations that are used by Sgtk.
#
# Whenever an app or an engine refers to a location on disk, it is using an entry defined in
# this file. For more information, see the Shotgun Pipeline Toolkit Documentation.


##########################################################################################
#
# KEYS
#
# The keys section contains the definitions for all the different keys that are being
# used by Sgtk. A key is a magic token that is replaced by a value at runtime, for example
# {Shot}. The section below tells Sgtk which data types and formats to expect for each key.
#

keys:


    # entity tokens
    Show:
        type: str
        shotgun_entity_type: Task
        shotgun_field_name: project.Project.code

    Asset:
        type: str

    asset_type:
        type: str
        shotgun_entity_type: Asset
        shotgun_field_name: sg_asset_type

    Sequence:
        type: str

    Shot:
        type: str

    Step:
        type: str


    # workfile tokens
    name:
        type: str
        filter_by: alphanumeric

    version:
        type: int
        format_spec: "03"

    version_four:
       type: int
       format_spec: "04"
       alias: version

    timestamp:
        type: str

    version_id:
        type: int


    # delivery keys
    client_code:
        type: str

    playlist_name:
        type: str

    delivery_type:
        type: str

    output:
        type: str
        filter_by: alphanumeric

    # representaion keys
    view:
        type: str
        filter_by: alphanumeric
        default: "main"
        exclusions: ["base"]

    var:
        type: str
        filter_by: alphanumeric
        default: "base"
        exclusions: ["main"]

    layer:
        type: str
        filter_by: alphanumeric

    width:
        type: int

    height:
        type: int

    frame_format:
        type: str

    aov:
        type: str
        filter_by: alphanumeric

    ext:
        alias: extension
        type: str

    SEQ:
        type: sequence
        format_spec: "04"

    UDIM:
        type: sequence
        format_spec: "04"

    image_category:
        type: str
        filter_by: alphanumeric

    data_category:
        type: str
        filter_by: alphanumeric

    # Nuke gets its own 'view' token so that it doesn't fail the global
    # alphanumeric validation if we use '%V' for nuke views
    nuke.view:
        alias: view
        type: str
        filter_by: '^[a-zA-Z0-9]*(\%V)?[a-zA-Z0-9]*$'
        default: "main"

    # Houdini gets its own 'layer' token since the current
    # tk-houdini-alembicnode and tk-houdini-mantranode apps
    # look for a token called 'node'.
    houdini.node:
        alias: layer
        type: str
        filter_by: alphanumeric

    view:
        type: str

    # these are used by the Hiero exporter and pipeline
    YYYY:
        type: int
        format_spec: "04"

    MM:
        type: int
        format_spec: "02"

    DD:
        type: int
        format_spec: "02"
        alias: DD

    project:
        type: str

    track:
        type: str

    tk_version:
        type: str

    # Maya supports two extension types.
    maya_ext:
        type: str
        choices:
            ma: Maya Ascii (.ma)
            mb: Maya Binary (.mb)
        default: ma
        alias: extension

    # Photoshop supports two extension types.
    photoshop_ext:
        type: str
        choices:
            psd: Photoshop Document (.psd)
            psb: Photoshop Large Document (.psb)
        default: psd
        alias: extension


<<<<<<< HEAD

=======
##########################################################################################
#
# PATHS
>>>>>>> beac8554
#
# The paths section contains all the the key locations where files are to be stored
# by Sgtk Apps. Each path is made up of several keys (like {version} or {shot}) and
# these are defined in the keys section above.
#
# Apps use these paths as part of their configuration to define where on disk
# different files should go.
#

paths:

    ##########################################################################################
    #
    # COMMON PATHS
    #
    # Common path definitions to use as shorthand in order to avoid repetitive and verbose
    # templates. This also makes it easy to change any of the common root paths and have the
    # changes apply to all templates that use them.
    #
    # These don't require the standard formatting (with definition and root_name) because they
    # will be set within each template that uses the alias.

    project_root: './'

    show_root:  'show/'
    asset_root: 'assets/{asset_type}.{Asset}'
    seq_root:   'seqs/{Sequence}'
    shot_root:  'shots/{Shot}'

    show_work_area: 'show/tasks/{Step}'
    show_pubs_area: 'show/pubs'
    show_vers_area: 'show/vers'

    asset_work_area: 'assets/{asset_type}.{Asset}/tasks/{Step}'
    asset_pubs_area: 'assets/{asset_type}.{Asset}/pubs'
    asset_vers_area: 'assets/{asset_type}.{Asset}/vers'

    seq_work_area: 'seqs/{Sequence}/tasks/{Step}'
    seq_pubs_area: 'seqs/{Sequence}/pubs'
    seq_vers_area: 'seqs/{Sequence}/vers'

    shot_work_area: 'shots/{Shot}/tasks/{Step}'
    shot_pubs_area: 'shots/{Shot}/pubs'
    shot_vers_area: 'shots/{Shot}/vers'

    ##########################################################################################
    #
    # DELIVERY PATHS
    #

    delivery_inbox:  'xfer/inbox'
    delivery_outbox: 'xfer/outbox'

    delivery_manifest:  '@delivery_outbox/{playlist_name}_{delivery_type}.manifest'
    delivery_movie:     '@delivery_outbox/{playlist_name}/{client_code}_v{version}[-{output}].{ext}'
    delivery_frame_seq: '@delivery_outbox/{playlist_name}/{client_code}_v{version}/{client_code}_v{version}[-{output}].{SEQ}.{ext}'

    ##########################################################################################
    #
    # PIPELINE PATHS
    #
    # Any path template starting with "pipe_" will get an environment variable automatically
    # set before application launch by the before_app_launch.py hook.
    #
<<<<<<< HEAD
    pipe_ocio_area:
        definition: 'pipe/ocio'
    pipe_ocio_config:
        definition: 'pipe/ocio/config.ocio'
=======

    pipe_ocio_area:   'pipe/configs/ocio'
    pipe_ocio_config: 'pipe/configs/ocio/config.ocio'
>>>>>>> beac8554

    pipe_nuke_path:       'pipe/configs/nuke/python'
    pipe_nuke_tools_path: 'pipe/configs/nuke/tools'

    pipe_hiero_path: 'pipe/configs/hiero/python'

    pipe_maya_path:         'pipe/configs/maya'
    pipe_maya_script_path:  'pipe/configs/maya/scripts'
    pipe_maya_module_path:  'pipe/configs/maya/modules'
    pipe_maya_plugin_path:  'pipe/configs/maya/plugins'
    pipe_maya_library_path: 'pipe/configs/maya/library'

    pipe_houdini_path: 'pipe/configs/houdini'

<<<<<<< HEAD

    # 
    # Transcodify configs
    # 
    transcodify_path:
        definition: 'pipe/templates/transcodify'    
    transcodify_template:
        definition: '@transcodify_path/{name}_{ext}[_{output}].yml'

    pipe_cache_area:
        definition: 'cache/'
=======
    pipe_cache_area: 'cache/'
>>>>>>> beac8554

    ##########################################################################################
    #
    # REVIEWABLE VERSION MOVIES
    #

    show_version_movies: '@show_vers_area/{version_id}_@show_workfile_basename-@img_rep_full.mov'
    seq_version_movies:  '@seq_vers_area/{version_id}_@seq_workfile_basename-@img_rep_full.mov'
    shot_review_movies:  '@shot_vers_area/{version_id}_@shot_workfile_basename-@img_rep_full.mov'
    asset_review_movies: '@asset_vers_area/{version_id}_@asset_workfile_basename-@img_rep_full.mov'

    ##########################################################################################
    #
    # GENERIC REPRESENTATIONS
    #
    # Wherever possible, these path templates should be used as the defaults
    # for image and data representations. Only where its necessary for customization or
    # the current SG app implementation doesn't yet support the default tokens, should
    # a custom path template be made for representations.
    #

    # image representations
    show_generic_work_img_rep_seq: '@show_work_area/images/{image_category}/@show_workfile_basename/@img_rep_folder/@show_workfile_basename-@img_rep_filetail.{SEQ}.{ext}'
    show_generic_pub_img_rep_seq:  '@show_pubs_area/images/{image_category}/@show_workfile_basename/@img_rep_folder/@show_workfile_basename-@img_rep_filetail.{SEQ}.{ext}'
    show_generic_work_img_rep:     '@show_work_area/images/{image_category}/@show_workfile_basename/@img_rep_folder/@show_workfile_basename-@img_rep_filetail.{ext}'
    show_generic_pub_img_rep:      '@show_pubs_area/images/{image_category}/@show_workfile_basename/@img_rep_folder/@show_workfile_basename-@img_rep_filetail.{ext}'

    seq_generic_work_img_rep_seq: '@seq_work_area/images/{image_category}/@seq_workfile_basename/@img_rep_folder/@seq_workfile_basename-@img_rep_filetail.{SEQ}.{ext}'
    seq_generic_pub_img_rep_seq:  '@seq_pubs_area/images/{image_category}/@seq_workfile_basename/@img_rep_folder/@seq_workfile_basename-@img_rep_filetail.{SEQ}.{ext}'
    seq_generic_work_img_rep:     '@seq_work_area/images/{image_category}/@seq_workfile_basename/@img_rep_folder/@seq_workfile_basename-@img_rep_filetail.{ext}'
    seq_generic_pub_img_rep:      '@seq_pubs_area/images/{image_category}/@seq_workfile_basename/@img_rep_folder/@seq_workfile_basename-@img_rep_filetail.{ext}'

    shot_generic_work_img_rep_seq: '@shot_work_area/images/{image_category}/@shot_workfile_basename/@img_rep_folder/@shot_workfile_basename-@img_rep_filetail.{SEQ}.{ext}'
    shot_generic_pub_img_rep_seq:  '@shot_pubs_area/images/{image_category}/@shot_workfile_basename/@img_rep_folder/@shot_workfile_basename-@img_rep_filetail.{SEQ}.{ext}'
    shot_generic_work_img_rep:     '@shot_work_area/images/{image_category}/@shot_workfile_basename/@img_rep_folder/@shot_workfile_basename-@img_rep_filetail.{ext}'
    shot_generic_pub_img_rep:      '@shot_pubs_area/images/{image_category}/@shot_workfile_basename/@img_rep_folder/@shot_workfile_basename-@img_rep_filetail.{ext}'

    asset_generic_work_img_rep_seq: '@asset_work_area/images/{image_category}/@asset_workfile_basename/@img_rep_folder/@asset_workfile_basename-@img_rep_filetail.{SEQ}.{ext}'
    asset_generic_pub_img_rep_seq:  '@asset_pubs_area/images/{image_category}/@asset_workfile_basename/@img_rep_folder/@asset_workfile_basename-@img_rep_filetail.{SEQ}.{ext}'
    asset_generic_work_img_rep:     '@asset_work_area/images/{image_category}/@asset_workfile_basename/@img_rep_folder/@asset_workfile_basename-@img_rep_filetail.{ext}'
    asset_generic_pub_img_rep:      '@asset_pubs_area/images/{image_category}/@asset_workfile_basename/@img_rep_folder/@asset_workfile_basename-@img_rep_filetail.{ext}'

    # data representations
    show_generic_work_data_rep_seq: '@show_work_area/images/{image_category}/@show_workfile_basename/@data_rep_full/@show_workfile_basename-@data_rep_filetail.{SEQ}.{ext}'
    show_generic_pub_data_rep_seq:  '@show_pubs_area/images/{image_category}/@show_workfile_basename/@data_rep_full/@show_workfile_basename-@data_rep_filetail.{SEQ}.{ext}'
    show_generic_work_data_rep:     '@show_work_area/images/{image_category}/@show_workfile_basename/@data_rep_full/@show_workfile_basename-@data_rep_filetail.{ext}'
    show_generic_pub_data_rep:      '@show_pubs_area/images/{image_category}/@show_workfile_basename/@data_rep_full/@show_workfile_basename-@data_rep_filetail.{ext}'

    seq_generic_work_data_rep_seq: '@seq_work_area/images/{image_category}/@seq_workfile_basename/@data_rep_full/@seq_workfile_basename-@data_rep_filetail.{SEQ}.{ext}'
    seq_generic_pub_data_rep_seq:  '@seq_pubs_area/images/{image_category}/@seq_workfile_basename/@data_rep_full/@seq_workfile_basename-@data_rep_filetail.{SEQ}.{ext}'
    seq_generic_work_data_rep:     '@seq_work_area/images/{image_category}/@seq_workfile_basename/@data_rep_full/@seq_workfile_basename-@data_rep_filetail.{ext}'
    seq_generic_pub_data_rep:      '@seq_pubs_area/images/{image_category}/@seq_workfile_basename/@data_rep_full/@seq_workfile_basename-@data_rep_filetail.{ext}'

    shot_generic_work_data_rep_seq: '@shot_work_area/images/{image_category}/@shot_workfile_basename/@data_rep_full/@shot_workfile_basename-@data_rep_filetail.{SEQ}.{ext}'
    shot_generic_pub_data_rep_seq:  '@shot_pubs_area/images/{image_category}/@shot_workfile_basename/@data_rep_full/@shot_workfile_basename-@data_rep_filetail.{SEQ}.{ext}'
    shot_generic_work_data_rep:     '@shot_work_area/images/{image_category}/@shot_workfile_basename/@data_rep_full/@shot_workfile_basename-@data_rep_filetail.{ext}'
    shot_generic_pub_data_rep:      '@shot_pubs_area/images/{image_category}/@shot_workfile_basename/@data_rep_full/@shot_workfile_basename-@data_rep_filetail.{ext}'

    asset_generic_work_data_rep_seq: '@asset_work_area/images/{image_category}/@asset_workfile_basename/@data_rep_full/@asset_workfile_basename-@data_rep_filetail.{SEQ}.{ext}'
    asset_generic_pub_data_rep_seq:  '@asset_pubs_area/images/{image_category}/@asset_workfile_basename/@data_rep_full/@asset_workfile_basename-@data_rep_filetail.{SEQ}.{ext}'
    asset_generic_work_data_rep:     '@asset_work_area/images/{image_category}/@asset_workfile_basename/@data_rep_full/@asset_workfile_basename-@data_rep_filetail.{ext}'
    asset_generic_pub_data_rep:      '@asset_pubs_area/images/{image_category}/@asset_workfile_basename/@data_rep_full/@asset_workfile_basename-@data_rep_filetail.{ext}'

    ##########################################################################################
    #
    # HIERO PATHS
    #

    # workfiles
    show_hiero_work_area: '@show_work_area/workfiles/hiero'
    show_hiero_pubs_area: '@show_pubs_area/workfiles/hiero'
    show_hiero_work_file: '@show_hiero_work_area/@show_workfile_basename.hrox'
    show_hiero_snapshot:  '@show_hiero_work_area/snapshots/@show_workfile_basename.{timestamp}.hrox'
    show_hiero_pub_file:  '@show_hiero_pubs_area/@show_workfile_basename.hrox'

    ##########################################################################################
    #
    # PHOTOSHOP
    #

    # workfiles
    seq_photoshop_work_area: '@seq_work_area/workfiles/photoshop'
    seq_photoshop_pubs_area: '@seq_pubs_area/workfiles/photoshop'
    seq_photoshop_work_file: '@seq_photoshop_work_area/@seq_workfile_basename.{photoshop_ext}'
    seq_photoshop_snapshot:  '@seq_photoshop_work_area/snapshots/@seq_workfile_basename.{timestamp}.{photoshop_ext}'
    seq_photoshop_pub_file:  '@seq_photoshop_pubs_area/@seq_workfile_basename.{photoshop_ext}'

    shot_photoshop_work_area: '@shot_work_area/workfiles/photoshop'
    shot_photoshop_pubs_area: '@shot_pubs_area/workfiles/photoshop'
    shot_photoshop_work_file: '@shot_photoshop_work_area/@shot_workfile_basename.{photoshop_ext}'
    shot_photoshop_snapshot:  '@shot_photoshop_work_area/snapshots/@shot_workfile_basename.{timestamp}.{photoshop_ext}'
    shot_photoshop_pub_file:  '@shot_photoshop_pubs_area/@shot_workfile_basename.{photoshop_ext}'

    asset_photoshop_work_area: '@asset_work_area/workfiles/photoshop'
    asset_photoshop_pubs_area: '@asset_pubs_area/workfiles/photoshop'
    asset_photoshop_work_file: '@asset_photoshop_work_area/@asset_workfile_basename.{photoshop_ext}'
    asset_photoshop_snapshot:  '@asset_photoshop_work_area/snapshots/@asset_workfile_basename.{timestamp}.{photoshop_ext}'
    asset_photoshop_pub_file:  '@asset_photoshop_pubs_area/@asset_workfile_basename.{photoshop_ext}'

    ##########################################################################################
    #
    # MAYA
    #

    # workfiles
    seq_maya_work_area: '@seq_work_area/workfiles/maya'
    seq_maya_pubs_area: '@seq_pubs_area/workfiles/maya'
    seq_maya_work_file: '@seq_maya_work_area/@seq_workfile_basename.{maya_ext}'
    seq_maya_snapshot:  '@seq_maya_work_area/snapshots/@seq_workfile_basename.{timestamp}.{maya_ext}'
    seq_maya_pub_file:  '@seq_maya_pubs_area/@seq_workfile_basename.{maya_ext}'

    shot_maya_work_area: '@shot_work_area/workfiles/maya'
    shot_maya_pubs_area: '@shot_pubs_area/workfiles/maya'
    shot_maya_work_file: '@shot_maya_work_area/@shot_workfile_basename.{maya_ext}'
    shot_maya_snapshot:  '@shot_maya_work_area/snapshots/@shot_workfile_basename.{timestamp}.{maya_ext}'
    shot_maya_pub_file:  '@shot_maya_pubs_area/@shot_workfile_basename.{maya_ext}'

    asset_maya_work_area: '@asset_work_area/workfiles/maya'
    asset_maya_pubs_area: '@asset_pubs_area/workfiles/maya'
    asset_maya_work_file: '@asset_maya_work_area/@asset_workfile_basename.{maya_ext}'
    asset_maya_snapshot:  '@asset_maya_work_area/snapshots/@asset_workfile_basename.{timestamp}.{maya_ext}'
    asset_maya_pub_file:  '@asset_maya_pubs_area/@asset_workfile_basename.{maya_ext}'

    # playblasts (these are not really to our spec and will need to be updated. Ideally they would use the 'generic_img_rep_seq' paths)
    seq_maya_work_playblast:   '@seq_work_area/image/playblasts/@seq_workfile_basename.mov'
    shot_maya_work_playblast:  '@shot_work_area/image/playblasts/@shot_workfile_basename.mov'
    asset_maya_work_playblast: '@asset_work_area/image/playblasts/@asset_workfile_basename.mov'

    ##########################################################################################
    #
    # HOUDINI
    #

    # workfiles
    seq_houdini_work_area: '@seq_work_area/workfiles/houdini'
    seq_houdini_pubs_area: '@seq_pubs_area/workfiles/houdini'
    seq_houdini_work_file: '@seq_houdini_work_area/@seq_workfile_basename.hip'
    seq_houdini_snapshot:  '@seq_houdini_work_area/snapshots/@seq_workfile_basename.{timestamp}.hip'
    seq_houdini_pub_file:  '@seq_houdini_pubs_area/@seq_workfile_basename.hip'

    shot_houdini_work_area: '@shot_work_area/workfiles/houdini'
    shot_houdini_pubs_area: '@shot_pubs_area/workfiles/houdini'
    shot_houdini_work_file: '@shot_houdini_work_area/@shot_workfile_basename.hip'
    shot_houdini_snapshot:  '@shot_houdini_work_area/snapshots/@shot_workfile_basename.{timestamp}.hip'
    shot_houdini_pub_file:  '@shot_houdini_pubs_area/@shot_workfile_basename.hip'

    asset_houdini_work_area: '@asset_work_area/workfiles/houdini'
    asset_houdini_pubs_area: '@asset_pubs_area/workfiles/houdini'
    asset_houdini_work_file: '@asset_houdini_work_area/@asset_workfile_basename.hip'
    asset_houdini_snapshot:  '@asset_houdini_work_area/snapshots/@asset_workfile_basename.{timestamp}.hip'
    asset_houdini_pub_file:  '@asset_houdini_pubs_area/@asset_workfile_basename.hip'

    # caches
    seq_houdini_work_alembic_cache: '@seq_work_area/data/{data_category}/@seq_workfile_basename/@data_rep_full_houdini/@seq_workfile_basename-@data_rep_filetail_houdini.abc'
    seq_houdini_pub_alembic_cache:  '@seq_pubs_area/data/{data_category}/@seq_workfile_basename/@data_rep_full_houdini/@seq_workfile_basename-@data_rep_filetail_houdini.abc'
    seq_houdini_work_bgeo_cache:    '@seq_work_area/data/{data_category}/@seq_workfile_basename/@data_rep_full_houdini/@seq_workfile_basename-@data_rep_filetail_houdini.bgeo.sc'
    seq_houdini_pub_bgeo_cache:     '@seq_pubs_area/data/{data_category}/@seq_workfile_basename/@data_rep_full_houdini/@seq_workfile_basename-@data_rep_filetail_houdini.bgeo.sc'

    shot_houdini_work_alembic_cache: '@shot_work_area/data/scene/@shot_workfile_basename/@data_rep_full_houdini/@shot_workfile_basename-@data_rep_filetail_houdini.abc'
    shot_houdini_pub_alembic_cache:  '@shot_pubs_area/data/scene/@shot_workfile_basename/@data_rep_full_houdini/@shot_workfile_basename-@data_rep_filetail_houdini.abc'
    shot_houdini_work_bgeo_cache:    '@shot_work_area/data/cache/@shot_workfile_basename/@data_rep_full_houdini/@shot_workfile_basename-@data_rep_filetail_houdini.bgeo.sc'
    shot_houdini_pub_bgeo_cache:     '@shot_pubs_area/data/cache/@shot_workfile_basename/@data_rep_full_houdini/@shot_workfile_basename-@data_rep_filetail_houdini.bgeo.sc'

    asset_houdini_work_alembic_cache: '@asset_work_area/data/scene/@asset_workfile_basename/@data_rep_full_houdini/@asset_workfile_basename-@data_rep_filetail_houdini.abc'
    asset_houdini_pub_alembic_cache:  '@asset_pubs_area/data/scene/@asset_workfile_basename/@data_rep_full_houdini/@asset_workfile_basename-@data_rep_filetail_houdini.abc'
    asset_houdini_work_bgeo_cache:    '@asset_work_area/data/cache/@asset_workfile_basename/@data_rep_full_houdini/@asset_workfile_basename-@data_rep_filetail_houdini.bgeo.sc'
    asset_houdini_pub_bgeo_cache:     '@asset_pubs_area/data/cache/@asset_workfile_basename/@data_rep_full_houdini/@asset_workfile_basename-@data_rep_filetail_houdini.bgeo.sc'

    # scene descriptions:
    # These are a special case since they are data files, but they represent
    # instructions for a rendered image. This is why its in the 'data'
    # folder but has an img_rep filename
    seq_houdini_work_ifd_seq: '@seq_work_area/data/sceneDescripton/@seq_workfile_basename/@img_rep_folder_houdini/@seq_workfile_basename-@img_rep_filetail_houdini.{SEQ}.ifd'
    seq_houdini_pub_ifd_seq:  '@seq_pubs_area/data/sceneDescripton/@seq_workfile_basename/@img_rep_folder_houdini/@seq_workfile_basename-@img_rep_filetail_houdini.{SEQ}.ifd'
    seq_houdini_work_rs_seq:  '@seq_work_area/data/sceneDescripton/@seq_workfile_basename/@img_rep_folder_houdini/@seq_workfile_basename-@img_rep_filetail_houdini.{SEQ}.rs'
    seq_houdini_pub_rs_seq:   '@seq_pubs_area/data/sceneDescripton/@seq_workfile_basename/@img_rep_folder_houdini/@seq_workfile_basename-@img_rep_filetail_houdini.{SEQ}.rs'

    shot_houdini_work_ifd_seq: '@shot_work_area/data/sceneDescripton/@shot_workfile_basename/@img_rep_folder_houdini/@shot_workfile_basename-@img_rep_filetail_houdini.{SEQ}.ifd'
    shot_houdini_pub_ifd_seq:  '@shot_pubs_area/data/sceneDescripton/@shot_workfile_basename/@img_rep_folder_houdini/@shot_workfile_basename-@img_rep_filetail_houdini.{SEQ}.ifd'
    shot_houdini_work_rs_seq:  '@shot_work_area/data/sceneDescripton/@shot_workfile_basename/@img_rep_folder_houdini/@shot_workfile_basename-@img_rep_filetail_houdini.{SEQ}.rs'
    shot_houdini_pub_rs_seq:   '@shot_pubs_area/data/sceneDescripton/@shot_workfile_basename/@img_rep_folder_houdini/@shot_workfile_basename-@img_rep_filetail_houdini.{SEQ}.rs'

    asset_houdini_work_ifd_seq: '@asset_work_area/data/sceneDescripton/@asset_workfile_basename/@img_rep_folder_houdini/@asset_workfile_basename-@img_rep_filetail_houdini.{SEQ}.ifd'
    asset_houdini_pub_ifd_seq:  '@asset_pubs_area/data/sceneDescripton/@asset_workfile_basename/@img_rep_folder_houdini/@asset_workfile_basename-@img_rep_filetail_houdini.{SEQ}.ifd'
    asset_houdini_work_rs_seq:  '@asset_work_area/data/sceneDescripton/@asset_workfile_basename/@img_rep_folder_houdini/@asset_workfile_basename-@img_rep_filetail_houdini.{SEQ}.rs'
    asset_houdini_pub_rs_seq:   '@asset_pubs_area/data/sceneDescripton/@asset_workfile_basename/@img_rep_folder_houdini/@asset_workfile_basename-@img_rep_filetail_houdini.{SEQ}.rs'

    # renders
    seq_houdini_work_render_seq: '@seq_work_area/images/{image_category}/@seq_workfile_basename/@img_rep_folder_houdini/@seq_workfile_basename-@img_rep_filetail_houdini.{SEQ}.exr'
    seq_houdini_pub_render_seq:  '@seq_pubs_area/images/{image_category}/@seq_workfile_basename/@img_rep_folder_houdini/@seq_workfile_basename-@img_rep_filetail_houdini.{SEQ}.exr'

    shot_houdini_work_render_seq: '@shot_work_area/images/{image_category}/@shot_workfile_basename/@img_rep_folder_houdini/@shot_workfile_basename-@img_rep_filetail_houdini.{SEQ}.exr'
    shot_houdini_pub_render_seq:  '@shot_pubs_area/images/{image_category}/@shot_workfile_basename/@img_rep_folder_houdini/@shot_workfile_basename-@img_rep_filetail_houdini.{SEQ}.exr'

    asset_houdini_work_render_seq: '@asset_work_area/images/{image_category}/@asset_workfile_basename/@img_rep_folder_houdini/@asset_workfile_basename-@img_rep_filetail_houdini.{SEQ}.exr'
    asset_houdini_pub_render_seq:  '@asset_pubs_area/images/{image_category}/@asset_workfile_basename/@img_rep_folder_houdini/@asset_workfile_basename-@img_rep_filetail_houdini.{SEQ}.exr'

    ##########################################################################################
    #
    # NUKE
    #

    # workfiles
    seq_nuke_work_area: '@seq_work_area/workfiles/nuke'
    seq_nuke_work_file: '@seq_nuke_work_area/@seq_workfile_basename.nk'
    seq_nuke_snapshot:  '@seq_nuke_work_area/snapshots/@seq_workfile_basename.{timestamp}.nk'
    seq_nuke_pubs_area: '@seq_pubs_area/workfiles/nuke'
    seq_nuke_pub_file:  '@seq_nuke_pubs_area/nuke/@seq_workfile_basename.nk'

    shot_nuke_work_area: '@shot_work_area/workfiles/nuke'
    shot_nuke_work_file: '@shot_nuke_work_area/@shot_workfile_basename.nk'
    shot_nuke_snapshot:  '@shot_nuke_work_area/snapshots/@shot_workfile_basename.{timestamp}.nk'
    shot_nuke_pubs_area: '@shot_pubs_area/workfiles/nuke'
    shot_nuke_pub_file:  '@shot_nuke_pubs_area/@shot_workfile_basename.nk'

    asset_nuke_work_area: '@asset_work_area/workfiles/nuke'
    asset_nuke_work_file: '@asset_nuke_work_area/@asset_workfile_basename.nk'
    asset_nuke_snapshot:  '@asset_nuke_work_area/snapshots/@asset_workfile_basename.{timestamp}.nk'
    asset_nuke_pubs_area: '@asset_pubs_area/workfiles/nuke'
    asset_nuke_pub_file:  '@asset_nuke_pubs_area/@asset_workfile_basename.nk'

    # renders
    seq_nuke_work_render_seq: '@seq_work_area/images/{image_category}/@seq_workfile_basename/@img_rep_folder_nuke/@seq_workfile_basename-@img_rep_filetail_nuke.{SEQ}.{ext}'
    seq_nuke_pub_render_seq:  '@seq_pubs_area/images/{image_category}/@seq_workfile_basename/@img_rep_folder_nuke/@seq_workfile_basename-@img_rep_filetail_nuke.{SEQ}.{ext}'
    seq_nuke_work_render_mov: '@seq_work_area/images/{image_category}/@seq_workfile_basename/@img_rep_folder_nuke/@seq_workfile_basename-@img_rep_filetail_nuke.{ext}'
    seq_nuke_pub_render_mov:  '@seq_pubs_area/images/{image_category}/@seq_workfile_basename/@img_rep_folder_nuke/@seq_workfile_basename-@img_rep_filetail_nuke.{ext}'

    shot_nuke_work_render_seq: '@shot_work_area/images/{image_category}/@shot_workfile_basename/@img_rep_folder_nuke/@shot_workfile_basename-@img_rep_filetail_nuke.{SEQ}.{ext}'
    shot_nuke_pub_render_seq:  '@shot_pubs_area/images/{image_category}/@shot_workfile_basename/@img_rep_folder_nuke/@shot_workfile_basename-@img_rep_filetail_nuke.{SEQ}.{ext}'
    shot_nuke_work_render_mov: '@shot_work_area/images/{image_category}/@shot_workfile_basename/@img_rep_folder_nuke/@shot_workfile_basename-@img_rep_filetail_nuke.{ext}'
    shot_nuke_pub_render_mov:  '@shot_pubs_area/images/{image_category}/@shot_workfile_basename/@img_rep_folder_nuke/@shot_workfile_basename-@img_rep_filetail_nuke.{ext}'

    asset_nuke_work_render_seq: '@asset_work_area/images/{image_category}/@asset_workfile_basename/@img_rep_folder_nuke/@asset_workfile_basename-@img_rep_filetail_nuke.{SEQ}.{ext}'
    asset_nuke_pub_render_seq:  '@asset_pubs_area/images/{image_category}/@asset_workfile_basename/@img_rep_folder_nuke/@asset_workfile_basename-@img_rep_filetail_nuke.{SEQ}.{ext}'
    asset_nuke_work_render_mov: '@asset_work_area/images/{image_category}/@asset_workfile_basename/@img_rep_folder_nuke/@asset_workfile_basename-@img_rep_filetail_nuke.{ext}'
    asset_nuke_pub_render_mov:  '@asset_pubs_area/images/{image_category}/@asset_workfile_basename/@img_rep_folder_nuke/@asset_workfile_basename-@img_rep_filetail_nuke.{ext}'


<<<<<<< HEAD




=======
##########################################################################################
#
# STRINGS
>>>>>>> beac8554
#
# The strings section is similar to the paths section - but rather than defining paths
# on disk, it contains a list of strings. Strings are typically used when you want to be
# able to configure the way data is written to shotgun - it may be the name field for a
# review version or the formatting of a pub.
#

strings:

    # workfiles
    asset_workfile_basename: '{Asset}_{Step}[_{name}]_v{version}'
    show_workfile_basename:  '{Show}_{Step}[_{name}]_v{version}'
    seq_workfile_basename:   '{Sequence}_{Step}[_{name}]_v{version}'
    shot_workfile_basename:  '{Shot}_{Step}[_{name}]_v{version}'

    # image representations
    img_rep_full:     '{view}[_{layer}]_{frame_format}_{ext}[-{aov}]'
    img_rep_folder:   '{view}[_{layer}]_{frame_format}_{ext}'
    img_rep_filetail: '{view}[_{layer}]_{frame_format}[-{aov}]'

    img_rep_full_nuke:     '{nuke.view}[_{layer}]_{frame_format}_{ext}[-{aov}]'
    img_rep_folder_nuke:   '{nuke.view}[_{layer}]_{frame_format}_{ext}'
    img_rep_filetail_nuke: '{nuke.view}[_{layer}]_{frame_format}[-{aov}]'

    img_rep_full_houdini:     '{view}[_{houdini.node}]_{frame_format}_{ext}[-{aov}]'
    img_rep_folder_houdini:   '{view}[_{houdini.node}]_{frame_format}_{ext}'
    img_rep_filetail_houdini: '{view}[_{houdini.node}]_{frame_format}[-{aov}]'

    # data representations
    # (currently no need for a 'data_rep_folder' string since we can use 'data_rep_full' for that)
    data_rep_full:     '{var}[_{layer}]_{ext}'
    data_rep_filetail: '{var}[_{layer}]'

<<<<<<< HEAD
    shot_image_pub_name: "{Shot}_{Step}[_{name}]_v{version}-[{output}_][{view}_]{frame_format}[_{ext}]"
    asset_image_pub_name: "{Asset}_{Step}[_{name}]_v{version}-[{output}_][{view}_]{frame_format}[_{ext}]"
    #sequence_image_pub_name: "{Sequence}_{Step}[_{name}]_v{version}-[{output}_][{view}_]{frame_format}_{extension}"
    #show_image_pub_name: "{Show}_{Step}[_{name}]_v{version}-[{output}_][{view}_]{frame_format}_{extension}"

    shot_data_pub_name: "{Shot}_{Step}[_{name}]_v{version}-[{output}_][{view}_][{ext}]"
    asset_data_pub_name: "{Asset}_{Step}[_{name}]_v{version}-[{output}_][{view}_][{ext}]"
    #sequence_data_pub_name: "{Sequence}_{Step}[_{name}]_v{version}-[{output}_][{view}_]{extension}"
    #show_data_pub_name: "{Show}_{Step}[_{name}]_v{version}-[{output}_][{view}_]{extension}"

    # defines how the {tk_version} token in Hiero gets formatted back to tk.
    hiero_version: "{version}"
=======
    data_rep_full_houdini:     '{var}[_{houdini.node}]_{ext}'
    data_rep_filetail_houdini: '{var}[_{houdini.node}]'
>>>>>>> beac8554
<|MERGE_RESOLUTION|>--- conflicted
+++ resolved
@@ -190,14 +190,9 @@
         default: psd
         alias: extension
 
-
-<<<<<<< HEAD
-
-=======
 ##########################################################################################
 #
 # PATHS
->>>>>>> beac8554
 #
 # The paths section contains all the the key locations where files are to be stored
 # by Sgtk Apps. Each path is made up of several keys (like {version} or {shot}) and
@@ -262,16 +257,9 @@
     # Any path template starting with "pipe_" will get an environment variable automatically
     # set before application launch by the before_app_launch.py hook.
     #
-<<<<<<< HEAD
-    pipe_ocio_area:
-        definition: 'pipe/ocio'
-    pipe_ocio_config:
-        definition: 'pipe/ocio/config.ocio'
-=======
 
     pipe_ocio_area:   'pipe/configs/ocio'
     pipe_ocio_config: 'pipe/configs/ocio/config.ocio'
->>>>>>> beac8554
 
     pipe_nuke_path:       'pipe/configs/nuke/python'
     pipe_nuke_tools_path: 'pipe/configs/nuke/tools'
@@ -286,21 +274,14 @@
 
     pipe_houdini_path: 'pipe/configs/houdini'
 
-<<<<<<< HEAD
-
     # 
     # Transcodify configs
     # 
-    transcodify_path:
-        definition: 'pipe/templates/transcodify'    
-    transcodify_template:
-        definition: '@transcodify_path/{name}_{ext}[_{output}].yml'
-
-    pipe_cache_area:
-        definition: 'cache/'
-=======
+    transcodify_path: 'pipe/templates/transcodify'    
+    transcodify_template: '@transcodify_path/{name}_{ext}[_{output}].yml'
+
     pipe_cache_area: 'cache/'
->>>>>>> beac8554
+
 
     ##########################################################################################
     #
@@ -539,16 +520,10 @@
     asset_nuke_pub_render_mov:  '@asset_pubs_area/images/{image_category}/@asset_workfile_basename/@img_rep_folder_nuke/@asset_workfile_basename-@img_rep_filetail_nuke.{ext}'
 
 
-<<<<<<< HEAD
-
-
-
-
-=======
+
 ##########################################################################################
 #
 # STRINGS
->>>>>>> beac8554
 #
 # The strings section is similar to the paths section - but rather than defining paths
 # on disk, it contains a list of strings. Strings are typically used when you want to be
@@ -582,7 +557,6 @@
     data_rep_full:     '{var}[_{layer}]_{ext}'
     data_rep_filetail: '{var}[_{layer}]'
 
-<<<<<<< HEAD
     shot_image_pub_name: "{Shot}_{Step}[_{name}]_v{version}-[{output}_][{view}_]{frame_format}[_{ext}]"
     asset_image_pub_name: "{Asset}_{Step}[_{name}]_v{version}-[{output}_][{view}_]{frame_format}[_{ext}]"
     #sequence_image_pub_name: "{Sequence}_{Step}[_{name}]_v{version}-[{output}_][{view}_]{frame_format}_{extension}"
@@ -595,7 +569,6 @@
 
     # defines how the {tk_version} token in Hiero gets formatted back to tk.
     hiero_version: "{version}"
-=======
+
     data_rep_full_houdini:     '{var}[_{houdini.node}]_{ext}'
-    data_rep_filetail_houdini: '{var}[_{houdini.node}]'
->>>>>>> beac8554
+    data_rep_filetail_houdini: '{var}[_{houdini.node}]'
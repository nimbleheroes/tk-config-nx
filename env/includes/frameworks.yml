--- conflicted
+++ resolved
@@ -83,11 +83,7 @@
       type: shotgun
       entity_type: CustomNonProjectEntity13
       field: sg_uploaded_app
-<<<<<<< HEAD
-      version: 111885 #tk-framework-nx-0.1.19
-=======
-      version: 109960 #tk-framework-nx-0.1.21
->>>>>>> 5d700330
+      version: 111885 #tk-framework-nx-0.1.24
       # ## Dev
       # type: dev
       # path: /pipe/dev/akramer/tk-framework-nx
